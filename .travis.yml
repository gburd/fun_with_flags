dist: bionic
language: elixir
elixir:
  - 1.10
  - 1.9
otp_release:
  - 23.0
  - 22.3
  - 21.2 # 21.3 no longer available on Travis
<<<<<<< HEAD
=======
matrix:
  exclude:
    - elixir: 1.9
      otp_release: 23.0
    - elixir: 1.8
      otp_release: 23.0
    - elixir: 1.7
      otp_release: 23.0
    - elixir: 1.7
      otp_release: 22.3
    - elixir: 1.7
      otp_release: 22.2
>>>>>>> 256d2e5d
services:
  - redis-server
  - postgresql
  - mysql
before_script:
  - MIX_ENV=test PERSISTENCE=ecto RDBMS=postgres mix compile --warnings-as-errors
  - MIX_ENV=test PERSISTENCE=ecto RDBMS=postgres mix do ecto.create, ecto.migrate
  - rm -rf _build/test/lib/fun_with_flags
  - MIX_ENV=test PERSISTENCE=ecto RDBMS=mysql mix compile --warnings-as-errors
  - MIX_ENV=test PERSISTENCE=ecto RDBMS=mysql mix do ecto.create, ecto.migrate
  - rm -rf _build/test/lib/fun_with_flags
script:
  - mix test.all
notifications:
  email:
    on_success: never
    on_failure: never
cache:
  directories:
    - _build
    - deps<|MERGE_RESOLUTION|>--- conflicted
+++ resolved
@@ -7,21 +7,10 @@
   - 23.0
   - 22.3
   - 21.2 # 21.3 no longer available on Travis
-<<<<<<< HEAD
-=======
 matrix:
   exclude:
     - elixir: 1.9
       otp_release: 23.0
-    - elixir: 1.8
-      otp_release: 23.0
-    - elixir: 1.7
-      otp_release: 23.0
-    - elixir: 1.7
-      otp_release: 22.3
-    - elixir: 1.7
-      otp_release: 22.2
->>>>>>> 256d2e5d
 services:
   - redis-server
   - postgresql
