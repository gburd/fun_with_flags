--- conflicted
+++ resolved
@@ -42,14 +42,9 @@
     [
       {:ex_doc, "~> 0.15", only: :dev},
       {:mock, "~> 0.2.1", only: [:test, :test_no_cache]},
-<<<<<<< HEAD
-      {:redix, "~> 0.5.2"},
-      {:redix_pubsub, "~> 0.3.0", optional: true},
-      {:phoenix_pubsub, "~> 1.0", optional: true},
-=======
       {:redix, "~> 0.6.1"},
       {:redix_pubsub, "~> 0.4.1"},
->>>>>>> 47814ec5
+      {:phoenix_pubsub, "~> 1.0", optional: true},
     ]
   end
 
