--- conflicted
+++ resolved
@@ -3,29 +3,7 @@
 config :fun_with_flags, :redis,
   database: 5
 
-<<<<<<< HEAD
-with_cache =
-  case System.get_env("CACHE_ENABLED") do
-    "false" -> false
-    "0"     -> false
-    _       -> true # default
-  end
-
-IO.puts "test config: with_cache = #{with_cache}"
-config :fun_with_flags, :cache,
-  enabled: with_cache,
-  ttl: 60
-
 config :logger, level: :error
-
-
-if System.get_env("PUBSUB_BROKER") == "phoenix_pubsub" do
-  config :fun_with_flags, :cache_bust_notifications, [
-    adapter: FunWithFlags.Notifications.PhoenixPubSub,
-    client: :fwf_test
-  ]
-end
-
 
 
 persistence =
@@ -39,7 +17,4 @@
   config :fun_with_flags, FunWithFlags.Dev.EctoRepo,
     database: "fun_with_flags_test",
     pool: Ecto.Adapters.SQL.Sandbox
-end
-=======
-config :logger, level: :error
->>>>>>> 6e9f9574
+end